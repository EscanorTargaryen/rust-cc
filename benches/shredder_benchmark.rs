--- conflicted
+++ resolved
@@ -17,7 +17,7 @@
 }
 
 unsafe impl Trace for DirectedGraphNode {
-    fn trace<'a, 'b: 'a>(&self, ctx: &'a mut Context<'b>) {
+    fn trace(&self, ctx: &mut Context<'_>) {
         self.edges.iter().for_each(|elem| elem.trace(ctx));
     }
 }
@@ -95,13 +95,8 @@
 }
 
 unsafe impl Trace for TreeNode {
-<<<<<<< HEAD
-    fn trace<'a, 'b: 'a>(&self, ctx: &'a mut Context<'b>) {
-        if let Nested { left, right } = self {
-=======
     fn trace(&self, ctx: &mut Context<'_>) {
         if let Self::Nested { left, right } = self {
->>>>>>> 8499e8df
             left.trace(ctx);
             right.trace(ctx);
         }
